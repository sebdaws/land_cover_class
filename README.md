# Land Cover Dataset Training

This repository contains a deep learning model training pipeline for land cover classification.

<<<<<<< HEAD
## Dataset Overview

The land cover classification dataset used in this project is derived from the work of Jean et al. [1]. It covers a 2500 square kilometer area of Central Valley, CA, USA, and consists of NAIP (National Agriculture Imagery Program) aerial imagery with 4 spectral bands (R,G,B,IR) at 0.6m resolution. The dataset includes 61 land cover classes.

=======
>>>>>>> abe3edd8
## Installation

Create a new conda environment and install requirements:
```bash
<<<<<<< HEAD
conda create -n landcover python=3.10
conda activate landcover
```
To install pytorch with CUDA support:
```bash
conda install pytorch torchvision torchaudio pytorch-cuda=12.4 -c pytorch -c nvidia
```
Otherwise:
```bash
conda install pytorch torchvision torchaudio
```
Install the rest of the requirements:
```
pip install -r requirements.txt
```

## Dataset

This project uses the land cover classification dataset from Jean et al. [1], which covers a 2500 square kilometer area of Central Valley, CA, USA. The dataset consists of NAIP (National Agriculture Imagery Program) aerial imagery with 4 spectral bands (R,G,B,IR) at 0.6m resolution with 61 land cover classes.

### Download
The dataset can be downloaded from [[insert_data_source_link](https://sustainlab-group.github.io/sustainbench/docs/datasets/sdg15/land_cover_representation.html#references)]. Download the 'land_cover_representation.zip' file and create a `./data` folder in the root directory in which to unzip it. This should result in the following structure:
```
data/
└── land_cover_representation/
    ├── tiles/
    ├── metadata.csv/

```

#### Class Balancing
The dataset includes classes with varying sample sizes. The 'balance_classes.py' script groups low-count classes and creates balanced train/val/test splits:
=======
conda create -n landcover
conda activate landcover
pip install -r requirements.txt
```

### Download
The land cover dataset can be downloaded from [insert_data_source_link].

### Data Structure
After downloading, place the data in the `./data` directory with the following structure:
```
data/
└── land_cover_representation/
    ├── train/
    │   ├── images/
    │   └── labels/
    ├── val/
    │   ├── images/
    │   └── labels/
    └── test/
        ├── images/
        └── labels/
```

### Data Preprocessing

#### Class Balancing
The dataset includes classes with varying sample sizes. Use the class balancing script to group low-count classes and create balanced train/val/test splits:
>>>>>>> abe3edd8
```bash
python scripts/balance_classes.py \
    --metadata_path ../data/land_cover_representation/metadata.csv \
    --save_path ../data/land_cover_representation/metadata_balanced.csv \
    --min_count 2000 \
    --train_split 0.8 \
    --test_split 0.1
```

Arguments for balance_classes.py:
| Argument | Type | Default | Description |
|----------|------|---------|-------------|
| `--metadata_path` | str | '../data/land_cover_representation/metadata.csv' | Path to original metadata file |
| `--save_path` | str | '../data/land_cover_representation/metadata_balanced.csv' | Path to save the balanced metadata file |
| `--min_count` | int | 2000 | Classes with fewer samples than this will be grouped into "Other" |
| `--train_split` | float | 0.8 | Proportion of data for training set |
| `--test_split` | float | 0.1 | Proportion of data for test set (validation gets the remainder) |
| `--seed` | int | 42 | Random seed for reproducibility |

The script will:
1. Read the original metadata file
2. Group classes with fewer than `min_count` samples into an "Other" category
3. Create stratified train/validation/test splits
<<<<<<< HEAD
4. Save the new `metadata_balanced.csv` file which is the default file used in training and testing
=======
4. Save the new balanced metadata file
>>>>>>> abe3edd8


## Usage

The main script can be run in two phases: training and testing.

### Basic Commands

Train a model:
```bash
python main.py --phase train
```

Test a trained model:
```bash
python main.py --phase test --model_path path/to/model/weights
```

### Arguments

| Argument | Type | Default | Description |
|----------|------|---------|-------------|
| `--phase` | str | Required | Phase to run: 'train' or 'test' |
| `--data_dir` | str | './data/land_cover_representation' | Path to dataset |
| `--model_name` | str | 'resnet18' | Model architecture to use |
| `--batch_size` | int | 32 | Batch size for training and validation |
| `--num_epochs` | int | 20 | Number of training epochs |
| `--lr` | float | 0.0001 | Learning rate for training |
| `--num_workers` | int | 0 | Number of workers for data loading |
| `--save_dir` | str | './experiments' | Directory to save trained models |
| `--seed` | int | 42 | Random seed for reproducibility |
| `--print_iter` | int | 1000 | Print training updates every N iterations |
| `--loss_func` | str | 'cross_entropy' | Loss function for training (options: cross_entropy, weighted_cross_entropy, focal, dice, kl_div) |
| `--weights_smooth` | float | 0 | Smoothing factor for class weights |
| `--over_sample` | flag | False | Enable oversampling of minority classes |
| `--model_path` | str | None | Path to pre-trained model weights (for testing) |
| `--confusion_matrix` | flag | False | Generate confusion matrix during testing |
| `--use_infrared` | flag | False | Use infrared bands in addition to RGB |
| `--resume_from` | str | None | Path to checkpoint to resume training from |

### Supported Model Architectures

The training pipeline supports several common CNN architectures through torchvision:

| Architecture | Description | Parameters | Input Size |
|--------------|-------------|------------|------------|
| `resnet18` | Lightweight ResNet variant, good for initial experiments | 11.7M | 224x224 |
| `resnet34` | Medium ResNet variant with more capacity | 21.8M | 224x224 |
| `resnet50` | Popular ResNet variant, good balance of speed/accuracy | 25.6M | 224x224 |
| `resnet101` | Deeper ResNet with high capacity | 44.5M | 224x224 |
| `resnet152` | Deepest ResNet variant with maximum capacity | 60.2M | 224x224 |
| `efficientnet_b0` | Smallest EfficientNet, very efficient | 5.3M | 224x224 |
| `efficientnet_b1` | Slightly larger than b0, more accuracy | 7.8M | 240x240 |
| `efficientnet_b2` | Good balance for medium datasets | 9.2M | 260x260 |
| `efficientnet_b3` | Higher accuracy, still efficient | 12.0M | 300x300 |
| `efficientnet_b4` | Large model with strong performance | 19.0M | 380x380 |
| `efficientnet_b5` | Very large model for complex tasks | 30.0M | 456x456 |
| `efficientnet_b6` | Higher capacity for challenging datasets | 43.0M | 528x528 |
| `efficientnet_b7` | Maximum capacity EfficientNet | 66.0M | 600x600 |

Select the model architecture using the `--model_name` argument. For example:
```bash
python main.py --phase train --model_name efficientnet_b0
```

Notes on model selection:
- ResNet18/34 and EfficientNet-B0/B1 are good starting points for initial experiments
- ResNet50 and EfficientNet-B2/B3 offer good balance of speed and accuracy
- Larger models (ResNet101/152, EfficientNet-B4+) require more GPU memory and training time

### Example Commands

Train a model with custom parameters:
```bash
python main.py \
    --phase train \
    --model_name efficientnet_b0 \
    --batch_size 64 \
    --num_epochs 10 \
    --lr 0.001 \
    --loss_func kl_div \
    --over_sample
```

Test a model and generate confusion matrix:
```bash
python main.py \
    --phase test \
    --model_path ./experiments/best_model.pth \
    --confusion_matrix
```

## Output

- Trained models are saved in the specified `save_dir`
- Training metrics and logs are stored alongside the model
- Test results and confusion matrices (if requested) are generated in the output directory

## Notes

- Use `--over_sample` flag to handle class imbalance
- Different loss functions are available for handling various training scenarios
- Set appropriate `--num_workers` based on your system capabilities

## Data Limitations

It's important to note that the dataset labels are based on the mode of the class within each tile. This means that the most frequent class within a tile is used as the label for that tile. As a result, there is some inherent inaccuracy in the data due to:
- Labelling errors: The dataset contains some incorrect labels due to human error in the annotation process
- Mixed pixels: A single tile may contain multiple land cover types, but only the most frequent type is labeled.
- Boundary effects: Tiles on the boundary of different land cover types may be misclassified.

These factors should be considered when:
- Interpreting model performance metrics
- Setting expectations for accuracy
- Analyzing prediction errors


## References

[1] N. Jean, S. Wang, A. Samar, G. Azzari, D. Lobell, and S. Ermon. Tile2Vec: Unsupervised representation learning for spatially distributed data. Proceedings of the AAAI Conference on Artificial Intelligence, 33(01):3967–3974, Jul. 2019.<|MERGE_RESOLUTION|>--- conflicted
+++ resolved
@@ -2,18 +2,14 @@
 
 This repository contains a deep learning model training pipeline for land cover classification.
 
-<<<<<<< HEAD
 ## Dataset Overview
 
 The land cover classification dataset used in this project is derived from the work of Jean et al. [1]. It covers a 2500 square kilometer area of Central Valley, CA, USA, and consists of NAIP (National Agriculture Imagery Program) aerial imagery with 4 spectral bands (R,G,B,IR) at 0.6m resolution. The dataset includes 61 land cover classes.
 
-=======
->>>>>>> abe3edd8
 ## Installation
 
 Create a new conda environment and install requirements:
 ```bash
-<<<<<<< HEAD
 conda create -n landcover python=3.10
 conda activate landcover
 ```
@@ -23,7 +19,7 @@
 ```
 Otherwise:
 ```bash
-conda install pytorch torchvision torchaudio
+conda install pytorch torchvision
 ```
 Install the rest of the requirements:
 ```
@@ -46,36 +42,6 @@
 
 #### Class Balancing
 The dataset includes classes with varying sample sizes. The 'balance_classes.py' script groups low-count classes and creates balanced train/val/test splits:
-=======
-conda create -n landcover
-conda activate landcover
-pip install -r requirements.txt
-```
-
-### Download
-The land cover dataset can be downloaded from [insert_data_source_link].
-
-### Data Structure
-After downloading, place the data in the `./data` directory with the following structure:
-```
-data/
-└── land_cover_representation/
-    ├── train/
-    │   ├── images/
-    │   └── labels/
-    ├── val/
-    │   ├── images/
-    │   └── labels/
-    └── test/
-        ├── images/
-        └── labels/
-```
-
-### Data Preprocessing
-
-#### Class Balancing
-The dataset includes classes with varying sample sizes. Use the class balancing script to group low-count classes and create balanced train/val/test splits:
->>>>>>> abe3edd8
 ```bash
 python scripts/balance_classes.py \
     --metadata_path ../data/land_cover_representation/metadata.csv \
@@ -99,11 +65,7 @@
 1. Read the original metadata file
 2. Group classes with fewer than `min_count` samples into an "Other" category
 3. Create stratified train/validation/test splits
-<<<<<<< HEAD
 4. Save the new `metadata_balanced.csv` file which is the default file used in training and testing
-=======
-4. Save the new balanced metadata file
->>>>>>> abe3edd8
 
 
 ## Usage
